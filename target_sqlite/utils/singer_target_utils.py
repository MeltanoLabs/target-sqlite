--- conflicted
+++ resolved
@@ -79,13 +79,8 @@
             # If the attribute name (new_key) is defined in the schema
             # Then stop un-nesting and store its values as they are even if
             #  it is an object
-<<<<<<< HEAD
-            if isinstance(v, MutableMapping) or isinstance(v, list):
+            if isinstance(v, MutableMapping) or type(v) is list:
                 items.append((new_key, json.dumps(v)))
-=======
-            if isinstance(v, MutableMapping) or type(v) is list:
-                items.append((new_key, str(v)))
->>>>>>> 11caef25
             else:
                 items.append((new_key, v))
         elif isinstance(v, MutableMapping):
